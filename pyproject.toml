[project]
name = "starting-codebase"
version = "0.1.0"
description = "Add your description here"
readme = "README.md"
requires-python = ">=3.13"
dependencies = [
    "chromadb==1.0.15",
    "anthropic==0.58.2",
    "sentence-transformers==5.0.0",
    "fastapi==0.116.1",
    "uvicorn==0.35.0",
    "python-multipart==0.0.20",
    "python-dotenv==1.1.1",
<<<<<<< HEAD
    "black==24.10.0",
    "flake8==7.1.1",
]

[tool.black]
line-length = 88
target-version = ['py313']
include = '\.pyi?$'
extend-exclude = '''
/(
  # directories
  \.eggs
  | \.git
  | \.hg
  | \.mypy_cache
  | \.tox
  | \.venv
  | _build
  | buck-out
  | build
  | dist
)/
'''

[tool.flake8]
max-line-length = 88
extend-ignore = [
    "E203",  # whitespace before ':'
    "W503",  # line break before binary operator
    "E501",  # line too long (handled by black)
]
exclude = [
    ".git",
    "__pycache__",
    "build",
    "dist",
    ".venv",
    "venv",
=======
    "pytest>=8.0.0",
    "pytest-asyncio>=0.21.0",
    "httpx>=0.25.0",
]

[tool.pytest.ini_options]
testpaths = ["backend/tests"]
pythonpath = ["backend"]
asyncio_mode = "auto"
addopts = [
    "-v",
    "--tb=short",
    "--strict-markers",
    "--disable-warnings",
]
markers = [
    "unit: Unit tests",
    "integration: Integration tests",
    "api: API endpoint tests",
>>>>>>> ba4859cf
]<|MERGE_RESOLUTION|>--- conflicted
+++ resolved
@@ -12,9 +12,11 @@
     "uvicorn==0.35.0",
     "python-multipart==0.0.20",
     "python-dotenv==1.1.1",
-<<<<<<< HEAD
     "black==24.10.0",
     "flake8==7.1.1",
+    "pytest>=8.0.0",
+    "pytest-asyncio>=0.21.0",
+    "httpx>=0.25.0",
 ]
 
 [tool.black]
@@ -51,10 +53,6 @@
     "dist",
     ".venv",
     "venv",
-=======
-    "pytest>=8.0.0",
-    "pytest-asyncio>=0.21.0",
-    "httpx>=0.25.0",
 ]
 
 [tool.pytest.ini_options]
@@ -71,5 +69,4 @@
     "unit: Unit tests",
     "integration: Integration tests",
     "api: API endpoint tests",
->>>>>>> ba4859cf
 ]